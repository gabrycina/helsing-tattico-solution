--- conflicted
+++ resolved
@@ -9,13 +9,9 @@
 [tool.poetry.dependencies]
 python = "^3.10"
 protobuf = "^6.30.2"
-<<<<<<< HEAD
 grpcio = "^1.71.0"
 grpcio-tools = "^1.71.0"
 googleapis-common-protos = "^1.70.0"
-=======
-grpcio = "^1.59.0"
->>>>>>> 9fc3df1a
 
 
 [tool.poetry.group.dev.dependencies]
