--- conflicted
+++ resolved
@@ -14,18 +14,14 @@
         
         simulation_parameters = stub.Start(Empty(), metadata=[("authorization", f"bearer {TOKEN}")])
         print("Simulation started with parameters:")
-<<<<<<< HEAD
         return simulation_parameters
-=======
-        print(response)
-        return response
->>>>>>> 9fc3df1a
 
 def get_simulation_status(simulation_id):
     with grpc.insecure_channel(SERVER_ADDRESS) as channel:
         stub = simulation_pb2_grpc.SimulationStub(channel)
         
         request = StringValue(value=simulation_id)
+        response = stub.GetSimulationStatus(request, metadata=[("authorization", f"bearer {TOKEN}")])
         response = stub.GetSimulationStatus(request, metadata=[("authorization", f"bearer {TOKEN}")])
         print("Simulation status:")
         print(response.status)
@@ -61,16 +57,9 @@
                 print("Messages:", response.messages)
 
 if __name__ == "__main__":
-<<<<<<< HEAD
     simulation_parameters = start_simulation()
     print("BASE:", simulation_parameters.base_pos)
     for sensor_id, sensor_coordinates in simulation_parameters.sensor_units.items():
         print("SENSOR:", sensor_id, sensor_coordinates) 
     get_simulation_status(simulation_parameters.id)
-    unit_control(simulation_parameters.id, 1, (0,0))
-=======
-    response = start_simulation()
-    # Extract the simulation ID from the response and use it
-    simulation_id = response.id
-    get_simulation_status(simulation_id)
->>>>>>> 9fc3df1a
+    unit_control(simulation_parameters.id, 1, (0,0))